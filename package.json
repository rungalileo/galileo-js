{
  "name": "galileo",
  "version": "1.27.1",
  "description": "JS client for Galileo",
  "main": "dist/index.js",
  "types": "dist/index.d.ts",
  "exports": {
    ".": {
      "import": "./dist/index.js",
      "require": "./dist/index.js",
      "types": "./dist/index.d.ts"
    },
    "./types": {
      "import": "./dist/types/index.js",
      "require": "./dist/types/index.js",
      "types": "./dist/types/index.d.ts"
    }
  },
  "scripts": {
    "build": "npm run format && npm run lint && tsc",
    "test": "jest --detectOpenHandles --forceExit --silent",
    "lint": "eslint .",
    "lint-fix": "eslint . --fix",
    "format": "prettier --config .prettierrc.js 'src/**/*.ts' --write",
    "format-examples": "prettier --config .prettierrc.js 'examples/**/*.js' --write",
    "fetch-api-types": "npx openapi-typescript https://api.galileo.ai/client/openapi.json --default-non-nullable=false --output src/types/api.types.ts",
    "docs": "typedoc"
  },
  "author": "Galileo Technologies Inc. <team@galileo.ai>",
  "license": "Apache-2.0",
  "homepage": "https://www.galileo.ai/",
  "dependencies": {
<<<<<<< HEAD
    "@types/cli-progress": "^3.11.6",
    "@types/csv-parse": "^1.2.5",
    "axios": "^1.8.2",
    "cli-progress": "^3.12.0",
    "csv-parse": "^6.1.0",
=======
    "axios": "^1.12.2",
>>>>>>> b5aee627
    "form-data": "^4.0.1",
    "jsonwebtoken": "^9.0.2",
    "openapi-fetch": "^0.13.3",
    "openapi-typescript-helpers": "^0.0.15",
    "@langchain/core": "^0.3.13"
  },
  "optionalDependencies": {
    "@langchain/openai": "^0.3.11",
    "openai": "^4.85.2",
    "tiktoken": "^1.0.13"
  },
  "devDependencies": {
    "@types/jest": "^29.5.14",
    "@types/jsonwebtoken": "^9.0.6",
    "@types/lodash": "^4.17.17",
    "@types/node": "^20.11.24",
    "@typescript-eslint/eslint-plugin": "^6.21.0",
    "eslint": "^8.57.0",
    "eslint-config-standard-with-typescript": "^43.0.1",
    "eslint-plugin-import": "^2.29.1",
    "eslint-plugin-n": "^16.6.2",
    "eslint-plugin-promise": "^6.1.1",
    "jest": "^29.7.0",
    "lodash": "^4.17.21",
    "msw": "^2.7.0",
    "openapi-typescript": "^7.4.4",
    "prettier": "^3.2.5",
    "ts-jest": "^29.2.6",
    "typedoc": "^0.28.5",
    "typedoc-plugin-markdown": "^4.6.4",
    "typescript": "^5.8.2"
  },
  "directories": {
    "example": "examples"
  },
  "repository": {
    "type": "git",
    "url": "git+https://github.com/rungalileo/galileo-js.git"
  }
}<|MERGE_RESOLUTION|>--- conflicted
+++ resolved
@@ -30,15 +30,11 @@
   "license": "Apache-2.0",
   "homepage": "https://www.galileo.ai/",
   "dependencies": {
-<<<<<<< HEAD
     "@types/cli-progress": "^3.11.6",
     "@types/csv-parse": "^1.2.5",
-    "axios": "^1.8.2",
+    "axios": "^1.12.2",
     "cli-progress": "^3.12.0",
     "csv-parse": "^6.1.0",
-=======
-    "axios": "^1.12.2",
->>>>>>> b5aee627
     "form-data": "^4.0.1",
     "jsonwebtoken": "^9.0.2",
     "openapi-fetch": "^0.13.3",
