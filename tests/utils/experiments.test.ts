--- conflicted
+++ resolved
@@ -122,25 +122,12 @@
     { role: 'user', content: 'What is the capital of {{ country }}?' }
   ],
   version: 1,
-<<<<<<< HEAD
-  settings: {},
-  model_changed: false,
-  settings_changed: false,
-  lines_added: 0,
-  lines_removed: 0,
-  lines_edited: 0
-  //   created_at: '2023-01-01T00:00:00Z',
-  //   updated_at: '2023-01-01T00:00:00Z',
-  //   prompt_template_id: 'prompt-template-123',
-  //   user_id: 'user-123',
-=======
   lines_added: 0,
   lines_removed: 0,
   lines_edited: 0,
   model_changed: false,
   settings_changed: false,
   settings: {}
->>>>>>> 9ac6de43
 };
 
 const mockPromptTemplate: PromptTemplate = {
