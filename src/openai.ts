/* eslint-disable @typescript-eslint/no-explicit-any */
import type OpenAI from 'openai';

import { GalileoLogger } from './utils/galileo-logger';
import { GalileoSingleton } from './singleton';

try {
  require.resolve('openai');
} catch (e) {
  // eslint-disable-next-line no-console
  console.warn('openai package is not installed. Some features may not work.');
}

/**
 * Wraps an OpenAI instance with logging.
 * @param openAIClient The OpenAI instance to wrap.
 * @param logger The logger to use. Defaults to a new GalileoLogger instance.
 * @returns The wrapped OpenAI instance.
 *
 * Usage:
 *
 * ```typescript
 * import { wrapOpenAI } from 'galileo'
 *
 * const openai = wrapOpenAI(new OpenAI({apiKey: process.env.OPENAI_API_KEY}));
 *
 * await openai.chat.completions.create({
 *   model: "gpt-4o",
 *   messages: [{ content: "Say hello world!", role: "user" }],
 * });
 * ```
 */
export function wrapOpenAI(
  openAIClient: OpenAI,
  logger?: GalileoLogger
): OpenAI {
  const handler: ProxyHandler<OpenAI> = {
    get(target, prop: keyof OpenAI) {
      const originalMethod = target[prop];

      if (
        prop === 'chat' &&
        typeof originalMethod === 'object' &&
        originalMethod !== null
      ) {
        return new Proxy(originalMethod, {
          get(chatTarget, chatProp) {
            if (
              chatProp === 'completions' &&
              typeof chatTarget[chatProp] === 'object'
            ) {
              return new Proxy(chatTarget[chatProp], {
                get(completionsTarget, completionsProp) {
                  if (
                    completionsProp === 'create' &&
                    typeof completionsTarget[completionsProp] === 'function'
                  ) {
                    return async function wrappedCreate(...args: any[]) {
                      const [requestData] = args;
                      const startTime = Date.now();
                      if (!logger) {
                        logger = GalileoSingleton.getInstance().getClient();
                      }

                      const startTrace = logger.currentParent() === undefined;

                      if (startTrace) {
                        logger!.startTrace({
                          input: JSON.stringify(requestData.messages),
                          output: undefined,
                          name: 'openai-client-generation',
                          createdAt: startTime
                        });
                      }

                      let response;
                      try {
                        response = await completionsTarget[completionsProp](
                          ...args
                        );
                      } catch (error: Error | unknown) {
                        const errorMessage =
                          error instanceof Error
                            ? error.message
                            : String(error);

                        if (startTrace) {
                          // If a trace was started, conclude it
                          logger!.conclude({
                            output: `Error: ${errorMessage}`
                          });
                        }
                        throw error;
                      }

                      // Check if this is a streaming response
                      if (requestData.stream) {
                        // Return a wrapped stream that will collect chunks and log on completion
                        return new StreamWrapper(
                          response,
                          requestData,
                          logger!,
                          startTime,
                          startTrace
                        );
                      }

                      const endTime = Date.now();
                      const durationNs = (endTime - startTime) * 1_000_000;
                      const output = response?.choices?.map((choice: any) =>
                        JSON.parse(JSON.stringify(choice.message))
                      );

                      logger!.addLlmSpan({
                        input: JSON.parse(JSON.stringify(requestData.messages)),
                        output,
                        name: 'openai-client-generation',
                        model: requestData.model || 'unknown',
                        numInputTokens: response?.usage?.prompt_tokens || 0,
                        numOutputTokens:
                          response?.usage?.completion_tokens || 0,
<<<<<<< HEAD
                        durationNs,
                        metadata: requestData.metadata || {}
=======
                        durationNs: Number(endTime - startTime),
                        metadata: requestData.metadata || {},
                        statusCode: 200
>>>>>>> 0fffab4b
                      });

                      if (startTrace) {
                        // If a trace was started, conclude it
                        logger!.conclude({
                          output: JSON.stringify(output),
                          durationNs
                        });
                      }

                      return response;
                    };
                  }
                  return completionsTarget[completionsProp];
                }
              });
            }
            return chatTarget[chatProp];
          }
        });
      }

      return originalMethod;
    }
  };

  return new Proxy(openAIClient, handler);
}

/**
 * StreamWrapper class to handle streaming responses from OpenAI.
 * Collects all chunks and logs the complete response at the end.
 */
class StreamWrapper implements AsyncIterable<any> {
  private chunks: any[] = [];
  private completionStartTime: number | null = null;
  private completeOutput: any = {
    content: '',
    role: 'assistant',
    tool_calls: []
  };
  private hasToolCalls: boolean = false;
  private iterator: AsyncIterator<any>;

  constructor(
    private stream: AsyncIterable<any>,
    private requestData: any,
    private logger: GalileoLogger,
    private startTime: number,
    private shouldCompleteTrace: boolean
  ) {
    this.iterator = this.stream[Symbol.asyncIterator]();
  }

  [Symbol.asyncIterator](): AsyncIterator<any> {
    return {
      next: async (): Promise<IteratorResult<any>> => {
        try {
          // Get the next chunk from the original stream
          const result = await this.iterator.next();

          if (!result.done) {
            // Record the first chunk arrival time
            if (this.completionStartTime === null) {
              this.completionStartTime = Date.now();
            }

            // Store the chunk for later processing
            this.chunks.push(result.value);

            // Process the chunk to build the complete output
            this.processChunk(result.value);

            return result;
          } else {
            // Stream is done, finalize logging
            this.finalize();
            return result;
          }
        } catch (error) {
          // Handle any errors during streaming
          console.error('Error in stream processing:', error);
          this.finalize();
          throw error;
        }
      },
      // Optionally implement return and throw methods if needed
      return: async (value: any): Promise<IteratorResult<any>> => {
        this.finalize();
        return { done: true, value };
      },
      throw: async (error: any): Promise<IteratorResult<any>> => {
        console.error('Error in stream processing:', error);
        this.finalize();
        return { done: true, value: undefined };
      }
    };
  }

  private processChunk(chunk: any) {
    // Extract delta content from the chunk
    const delta = chunk.choices?.[0]?.delta;
    if (!delta) return;

    // Process content
    if (delta.content) {
      this.completeOutput.content += delta.content;
    }

    // Process role
    if (delta.role) {
      this.completeOutput.role = delta.role;
    }

    // Process tool calls
    if (delta.tool_calls && delta.tool_calls.length > 0) {
      this.hasToolCalls = true;

      for (const toolCall of delta.tool_calls) {
        const id = toolCall.index;

        // Initialize tool call if it doesn't exist
        if (!this.completeOutput.tool_calls[id]) {
          this.completeOutput.tool_calls[id] = {
            id: toolCall.id || `tool_${id}`,
            function: {
              name: toolCall.function?.name || '',
              arguments: toolCall.function?.arguments || ''
            }
          };
        } else {
          // Append to existing tool call
          if (toolCall.function?.name) {
            this.completeOutput.tool_calls[id].function.name =
              toolCall.function.name;
          }
          if (toolCall.function?.arguments) {
            this.completeOutput.tool_calls[id].function.arguments +=
              toolCall.function.arguments;
          }
        }
      }
    }

    // Process function call (legacy format)
    if (delta.function_call) {
      this.hasToolCalls = true;

      // Initialize function call entry if needed
      if (!this.completeOutput.tool_calls[0]) {
        this.completeOutput.tool_calls[0] = {
          id: 'function_call_0',
          function: {
            name: delta.function_call.name || '',
            arguments: delta.function_call.arguments || ''
          }
        };
      } else {
        // Append to existing function call
        if (delta.function_call.name) {
          this.completeOutput.tool_calls[0].function.name =
            delta.function_call.name;
        }
        if (delta.function_call.arguments) {
          this.completeOutput.tool_calls[0].function.arguments +=
            delta.function_call.arguments;
        }
      }
    }
  }

  private finalize() {
    if (this.chunks.length === 0) return;

    const endTime = Date.now();
    const startTimeForMetrics = this.completionStartTime || this.startTime;

    // Clean up output format for log
    const finalOutput = { ...this.completeOutput };

    // If no tool calls were used, remove the property
    if (!this.hasToolCalls || this.completeOutput.tool_calls.length === 0) {
      delete finalOutput.tool_calls;
    } else {
      // Filter out any empty slots in the tool_calls array
      finalOutput.tool_calls = this.completeOutput.tool_calls.filter(Boolean);
    }

    // Calculate tokens (this is approximate as streaming doesn't return token counts)
    // You would need to implement or use a tokenizer library for accurate counts
    const inputTokensEstimate = 0;
    const outputTokensEstimate = 0;

    // Log the complete interaction
    this.logger.addLlmSpan({
      input: JSON.parse(JSON.stringify(this.requestData.messages)),
      output: finalOutput,
      name: 'openai-client-generation',
      model: this.requestData.model || 'unknown',
      numInputTokens: inputTokensEstimate,
      numOutputTokens: outputTokensEstimate,
      durationNs: Number(endTime - startTimeForMetrics),
      metadata: this.requestData.metadata || {},
      statusCode: 200
    });

    // Conclude the trace if this was the top-level call
    if (this.shouldCompleteTrace) {
      this.logger.conclude({
        output: JSON.stringify(finalOutput),
        durationNs: Number(endTime - this.startTime)
      });
    }
  }
}<|MERGE_RESOLUTION|>--- conflicted
+++ resolved
@@ -119,14 +119,9 @@
                         numInputTokens: response?.usage?.prompt_tokens || 0,
                         numOutputTokens:
                           response?.usage?.completion_tokens || 0,
-<<<<<<< HEAD
                         durationNs,
-                        metadata: requestData.metadata || {}
-=======
-                        durationNs: Number(endTime - startTime),
                         metadata: requestData.metadata || {},
                         statusCode: 200
->>>>>>> 0fffab4b
                       });
 
                       if (startTrace) {
