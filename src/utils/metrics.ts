import {
  CreateCustomLlmMetricParams,
  CreateCustomCodeMetricParams,
  DeleteMetricParams,
  DeleteMetricByNameParams,
  OutputType,
  ScorerTypes,
  StepType
} from '../types';

import {
  createScorer,
  createLlmScorerVersion,
  createCodeScorerVersion,
  validateCodeScorer,
  deleteScorer,
  getScorers,
  getScorerVersion
} from './scorers';
import {
  GalileoScorers,
  LocalMetricConfig,
  Metric,
  MetricValueType
} from '../types/metrics.types';
import { BaseScorerVersionResponse, ScorerConfig } from '../types/scorer.types';
import { GalileoApiClient } from '../api-client';
import { Trace } from '../types/logging/trace.types';
import { Span, StepWithChildSpans } from '../types/logging/span.types';
import {
  LogRecordsMetricsQueryRequest,
  LogRecordsMetricsResponse
} from '../types/metrics.types';
import fs from 'fs/promises';
import path from 'path';

/**
 * Metrics class for managing metrics in the Galileo platform.
 * Public-facing API that delegates to internal utilities and GalileoApiClient.
 */
export class Metrics {
  /**
   * Creates a custom LLM metric.
   *
   * @param params - The parameters for creating the custom LLM metric.
   * @returns A promise that resolves when the metric is created.
   */
  public async createCustomLlmMetric({
    name,
    userPrompt,
    nodeLevel = StepType.llm,
    cotEnabled = true,
    modelName = 'gpt-4.1-mini',
    numJudges = 3,
    description = '',
    tags = [],
    outputType = OutputType.BOOLEAN
  }: CreateCustomLlmMetricParams): Promise<BaseScorerVersionResponse> {
    const scoreableNodeTypes = [nodeLevel];

    const scorer = await createScorer(
      name,
      ScorerTypes.llm,
      description,
      tags,
      {
        model_name: modelName,
        num_judges: numJudges
      },
      undefined,
      undefined,
      scoreableNodeTypes,
      outputType,
      undefined
    );

    return await createLlmScorerVersion({
      scorerId: scorer.id,
      userPrompt,
      cotEnabled,
      modelName,
      numJudges
    });
  }

  /**
   * Creates a custom code-based metric.
   *
   * @param params - The parameters for creating the custom code metric.
   * @returns A promise that resolves with the created scorer version.
   */
  public async createCustomCodeMetric({
    name,
    codePath,
    nodeLevel,
    description = '',
    tags = [],
    timeoutMs,
<<<<<<< HEAD
    pollIntervalMs,
    required_metrics
  }: CreateCustomCodeMetricParams): Promise<ScorerVersion> {
=======
    pollIntervalMs
  }: CreateCustomCodeMetricParams): Promise<BaseScorerVersionResponse> {
>>>>>>> 2a13937c
    console.log(`Creating custom code metric: ${name}`);

    // Read the code file
    const absolutePath = path.resolve(codePath);

    // Check if the file exists and is accessible
    try {
      await fs.access(absolutePath);
    } catch {
      throw new Error(
        `Code file not found at path: ${absolutePath}. Please provide a valid file path.`
      );
    }

    // Check if the path is a file (not a directory)
    const stats = await fs.stat(absolutePath);
    if (!stats.isFile()) {
      throw new Error(
        `Path is not a file: ${absolutePath}. Please provide a path to a file, not a directory.`
      );
    }

    // Read the file content asynchronously
    const codeContent = await fs.readFile(absolutePath, 'utf-8');
    console.log(`Read code file: ${codeContent.length} bytes`);

    // Check if the file is empty
    if (!codeContent || codeContent.trim().length === 0) {
      throw new Error(
        `Code file is empty: ${absolutePath}. Please provide a file with valid code content.`
      );
    }

    const scoreableNodeTypes = [nodeLevel];

    // Validate the code metric first
    console.log(`Validating code metric...`);
    const validationResult = await validateCodeScorer(
      codeContent,
      scoreableNodeTypes,
      timeoutMs,
      pollIntervalMs,
      required_metrics
    );

    // Create the scorer with type 'code'
    console.log(`Creating metric: ${name}`);
    const scorer = await createScorer(
      name,
      ScorerTypes.code,
      description,
      tags,
      undefined, // No defaults for code scorers
      undefined, // No model type
      undefined, // No default version ID
      scoreableNodeTypes,
      undefined
    );
    console.log(`Metric created: ${scorer.id}`);

    // Create a code scorer version with the code content and validation result
    console.log(`Creating code metric version...`);
    const scorerVersion = await createCodeScorerVersion(
      scorer.id,
      codeContent,
      JSON.stringify(validationResult)
    );
    console.log(`Custom code metric created successfully: ${name}`);
    return scorerVersion;
  }

  /**
   * Deletes a metric by its name and type.
   *
   * @param params - The parameters for deleting the metric.
   * @returns A promise that resolves when the scorer is successfully deleted.
   * @throws Error if the scorer with the given name is not found.
   */
  public async deleteMetric(params: DeleteMetricParams): Promise<void>;
  /**
   * Deletes a metric by its name only. Deletes all scorers with the given name.
   *
   * @param params - The parameters for deleting the metric by name.
   * @returns A promise that resolves when all matching scorers are successfully deleted.
   * @throws Error if no scorer with the given name is found.
   */
  public async deleteMetric(params: DeleteMetricByNameParams): Promise<void>;
  public async deleteMetric(
    params: DeleteMetricParams | DeleteMetricByNameParams
  ): Promise<void> {
    if ('scorerType' in params) {
      // Delete by name and type
      const { scorerName, scorerType } = params;
      const names: string[] = [scorerName];
      const scorers = await getScorers({ type: scorerType, names: names });
      if (scorers.length === 0) {
        throw new Error(`Scorer with name ${scorerName} not found.`);
      }
      const scorer = scorers[0]; // There should only ever be one here
      await deleteScorer(scorer.id);
    } else {
      // Delete by name only
      const { name } = params;
      const scorersToDelete = await getScorers({ names: [name] });
      if (scorersToDelete.length === 0) {
        throw new Error(`Scorer with name ${name} not found.`);
      }
      for (const scorer of scorersToDelete) {
        await deleteScorer(scorer.id);
      }
    }
  }

  /**
   * Queries for metrics in a project.
   *
   * @param projectId - The ID of the project to search in.
   * @param options - The query options.
   * @param options.startTime - The start time for the metrics query (ISO date-time string).
   * @param options.endTime - The end time for the metrics query (ISO date-time string).
   * @param options.logStreamId - (Optional) The log stream ID to filter by.
   * @param options.experimentId - (Optional) The experiment ID to filter by.
   * @param options.metricsTestingId - (Optional) The metrics testing ID to filter by.
   * @param options.interval - (Optional) The time interval for aggregating metrics.
   * @param options.groupBy - (Optional) The field to group metrics by.
   * @param options.filters - (Optional) Filters to apply to the query.
   * @returns A promise that resolves to the metrics search results.
   */
  public async query(
    projectId: string,
    options: LogRecordsMetricsQueryRequest
  ): Promise<LogRecordsMetricsResponse> {
    const apiClient = new GalileoApiClient();
    await apiClient.init({ projectId, projectScoped: true });
    return await apiClient.searchMetrics(options);
  }

  /**
   * Process metrics and create scorer configurations for log streams or experiments.
   *
   * This function categorizes metrics into server-side and client-side types,
   * validates they exist, and registers server-side metrics with Galileo.
   *
   * @param projectId - The ID of the project
   * @param runId - The ID of the run (can be experiment ID or log stream ID)
   * @param metrics - List of metrics to configure. Can include:
   *                  - GalileoScorers const object values (e.g., GalileoScorers.correctness)
   *                  - Metric objects with name and optional version
   *                  - LocalMetricConfig objects for client-side scoring
   *                  - String names of metrics
   * @returns A promise that resolves to a tuple containing:
   *          - Array of ScorerConfig objects for server-side metrics
   *          - Array of LocalMetricConfig objects for client-side metrics
   * @throws Error if any specified metrics are unknown or don't exist in Galileo
   *
   * @example
   * ```typescript
   * const [scorerConfigs, localMetrics] = await metrics.createMetricConfigs(
   *   'project-123',
   *   'log-stream-456',
   *   [
   *     GalileoScorers.correctness,
   *     GalileoScorers.completeness,
   *     'toxicity',
   *     { name: 'custom_metric', version: 2 }
   *   ]
   * );
   * ```
   */
  public async createMetricConfigs(
    projectId: string,
    runId: string,
    metrics: (GalileoScorers | Metric | LocalMetricConfig | string)[]
  ): Promise<[ScorerConfig[], LocalMetricConfig[]]> {
    const localMetricConfigs: LocalMetricConfig[] = [];
    const scorerNameVersions: Array<[string, number | undefined]> = [];

    // Categorize metrics by type - match Python order: const object value first, then Metric, then LocalMetricConfig, then string
    for (const metric of metrics) {
      // Check if it's a GalileoScorers const object value
      // When you use GalileoScorers.correctness, it's actually the string value
      // So we check if it's a string that matches a const object value first
      if (typeof metric === 'string') {
        const constValue = Object.values(GalileoScorers).find(
          (val) => val === metric
        );
        if (constValue) {
          scorerNameVersions.push([constValue, undefined]);
        } else {
          scorerNameVersions.push([metric, undefined]);
        }
      } else if (isMetric(metric)) {
        scorerNameVersions.push([metric.name, metric.version]);
      } else if (isLocalMetricConfig(metric)) {
        // Validate LocalMetricConfig
        this.validateLocalMetricConfig(metric);
        localMetricConfigs.push(metric);
      } else {
        throw new Error(
          `Invalid metric format. Expected string, GalileoScorers const object value, Metric object with 'name' property, or LocalMetricConfig with 'name' and 'scorerFn'. Received: ${JSON.stringify(metric)}`
        );
      }
    }

    // Process server-side metrics
    const scorers: ScorerConfig[] = [];
    if (scorerNameVersions.length > 0) {
      const metricNames = scorerNameVersions.map(([name]) => name);
      const allScorers = await getScorers({ names: metricNames });
      const knownMetrics = new Map(allScorers.map((s) => [s.name, s]));
      const unknownMetrics: string[] = [];

      for (const [scorerName, scorerVersion] of scorerNameVersions) {
        if (knownMetrics.has(scorerName)) {
          const scorer = knownMetrics.get(scorerName)!;
          const scorerConfig: ScorerConfig = {
            id: scorer.id,
            name: scorer.name,
            scorerType: scorer.scorerType
          };

          // Set the version on the ScorerConfig if provided
          if (scorerVersion !== undefined) {
            const rawVersion = await getScorerVersion(scorer.id, scorerVersion);
            scorerConfig.scorerVersion = rawVersion;
          }

          scorers.push(scorerConfig);
        } else {
          unknownMetrics.push(scorerName);
        }
      }

      if (unknownMetrics.length > 0) {
        throw new Error(
          `One or more non-existent metrics are specified: ${unknownMetrics.map((m) => `'${m}'`).join(', ')}`
        );
      }

      // Register server-side metrics with Galileo
      if (scorers.length > 0) {
        const apiClient = new GalileoApiClient();
        await apiClient.init({ projectId });

        // Use the run scorer settings endpoint (works for both experiments and log streams)
        await apiClient.createRunScorerSettings(runId, projectId, scorers);
      }
    }

    return [scorers, localMetricConfigs];
  }

  /**
   * Populates local metrics on a trace or span by computing scores client-side.
   *
   * This function recursively processes child spans and applies aggregator functions
   * when applicable.
   *
   * @param step - The trace or span to populate metrics on
   * @param localMetrics - List of local metric configurations to apply
   */
  public populateLocalMetrics(
    step: Trace | Span,
    localMetrics: LocalMetricConfig[]
  ): void {
    for (const localMetric of localMetrics) {
      this._populateLocalMetric(step, localMetric, []);
    }
  }

  /**
   * Internal helper method to recursively populate a single local metric.
   *
   * @param step - The trace or span to process
   * @param localMetric - The local metric configuration
   * @param scores - Accumulated scores from child spans (for aggregation)
   */
  private _populateLocalMetric(
    step: Trace | Span,
    localMetric: LocalMetricConfig,
    scores: MetricValueType[]
  ): void {
    // Get defaults for scorableTypes and aggregatableTypes
    const scorableTypes = localMetric.scorableTypes ?? ['llm'];
    const aggregatableTypes = localMetric.aggregatableTypes ?? ['trace'];

    // If step has child spans, process them recursively
    if (step instanceof StepWithChildSpans && step.spans.length > 0) {
      for (const span of step.spans) {
        this._populateLocalMetric(span, localMetric, scores);
      }

      // Apply aggregation if applicable
      if (
        localMetric.aggregatorFn &&
        scores.length > 0 &&
        aggregatableTypes.includes(step.type)
      ) {
        const aggregateMetricResult = localMetric.aggregatorFn(scores);
        if (
          typeof aggregateMetricResult === 'object' &&
          aggregateMetricResult !== null &&
          !Array.isArray(aggregateMetricResult)
        ) {
          // If result is a dict/object, set each key as a separate metric
          for (const [suffix, value] of Object.entries(aggregateMetricResult)) {
            const metricName =
              localMetric.name + '_' + suffix.replace(/^_/, '');
            step.metrics[metricName] = value;
          }
        } else {
          // Otherwise, set the result directly
          step.metrics[localMetric.name] = aggregateMetricResult;
        }
      }
    }

    // If step type is scorable, compute and set the metric
    if (scorableTypes.includes(step.type)) {
      const metricValue = localMetric.scorerFn(step);
      step.metrics[localMetric.name] = metricValue;
      scores.push(metricValue);
    }
  }

  /**
   * Validates a LocalMetricConfig to ensure it meets requirements.
   *
   * @param localMetric - The local metric configuration to validate
   * @throws Error if validation fails
   */
  private validateLocalMetricConfig(localMetric: LocalMetricConfig): void {
    const scorableTypes = localMetric.scorableTypes ?? ['llm'];
    const aggregatableTypes = localMetric.aggregatableTypes ?? ['trace'];

    // Validate aggregatableTypes doesn't contain any scorableTypes
    const overlap = aggregatableTypes.filter((type) =>
      scorableTypes.includes(type)
    );
    if (overlap.length > 0) {
      throw new Error(
        `aggregatableTypes cannot contain any types in scorableTypes. Overlap: ${overlap.join(', ')}`
      );
    }

    // Validate aggregatableTypes only contains trace or workflow
    const validAggregatableTypes = ['trace', 'workflow'];
    const invalidTypes = aggregatableTypes.filter(
      (type) => !validAggregatableTypes.includes(type)
    );
    if (invalidTypes.length > 0) {
      throw new Error(
        `aggregatableTypes can only contain 'trace' or 'workflow' step types. Invalid types: ${invalidTypes.join(', ')}`
      );
    }
  }
}

/**
 * Type guard to check if a value is a Metric interface
 */
// eslint-disable-next-line @typescript-eslint/no-explicit-any
function isMetric(value: any): value is Metric {
  return (
    typeof value === 'object' &&
    value !== null &&
    'name' in value &&
    typeof value.name === 'string' &&
    (!('version' in value) || typeof value.version === 'number') &&
    !('scorerFn' in value)
  );
}

/**
 * Type guard to check if a value is a LocalMetricConfig interface
 */
// eslint-disable-next-line @typescript-eslint/no-explicit-any
function isLocalMetricConfig(value: any): value is LocalMetricConfig {
  return (
    typeof value === 'object' &&
    value !== null &&
    'name' in value &&
    'scorerFn' in value &&
    typeof value.name === 'string' &&
    typeof value.scorerFn === 'function'
  );
}

// Standalone utility functions that instantiate the Metrics class

/**
 * Creates a custom LLM metric.
 *
 * @param params - The parameters for creating the custom LLM metric.
 * @returns A promise that resolves when the metric is created.
 */
export const createCustomLlmMetric = async (
  params: CreateCustomLlmMetricParams
): Promise<BaseScorerVersionResponse> => {
  const metrics = new Metrics();
  return await metrics.createCustomLlmMetric(params);
};

/**
 * Creates a custom code-based metric.
 *
 * @param params - The parameters for creating the custom code metric.
 * @returns A promise that resolves with the created scorer version.
 */
export const createCustomCodeMetric = async (
  params: CreateCustomCodeMetricParams
): Promise<BaseScorerVersionResponse> => {
  const metrics = new Metrics();
  return await metrics.createCustomCodeMetric(params);
};

/**
 * Deletes a metric by its name and type, or by name only.
 *
 * @param params - The parameters for deleting the metric.
 * @returns A promise that resolves when the scorer(s) are successfully deleted.
 * @throws Error if the scorer with the given name is not found.
 */
export const deleteMetric = async (
  params: DeleteMetricParams | DeleteMetricByNameParams
): Promise<void> => {
  const metrics = new Metrics();
  // TypeScript needs explicit type narrowing for overloads
  if ('scorerType' in params) {
    return await metrics.deleteMetric(params as DeleteMetricParams);
  } else {
    return await metrics.deleteMetric(params as DeleteMetricByNameParams);
  }
};

/**
 * Searches for metrics in a project.
 * @param options - The search query parameters.
 * @param options.projectId - The ID of the project to search in.
 * @param options.startTime - The start time for the metrics query (ISO date-time string).
 * @param options.endTime - The end time for the metrics query (ISO date-time string).
 * @param options.logStreamId - (Optional) The log stream ID to filter by.
 * @param options.experimentId - (Optional) The experiment ID to filter by.
 * @param options.metricsTestingId - (Optional) The metrics testing ID to filter by.
 * @param options.filters - (Optional) Filters to apply to the query.
 * @param options.interval - (Optional) The time interval for aggregating metrics.
 * @param options.groupBy - (Optional) The field to group metrics by.
 * @returns A promise that resolves to the search results.
 */
export const getMetrics = async (
  options: LogRecordsMetricsQueryRequest & { projectId: string }
): Promise<LogRecordsMetricsResponse> => {
  const metrics = new Metrics();
  return await metrics.query(options.projectId, options);
};

/**
 * Process metrics and create scorer configurations for log streams or experiments.
 *
 * This function categorizes metrics into server-side and client-side types,
 * validates they exist, and registers server-side metrics with Galileo.
 *
 * @param projectId - The ID of the project
 * @param runId - The ID of the run (can be experiment ID or log stream ID)
 * @param metrics - List of metrics to configure. Can include:
 *                  - GalileoScorers const object values (e.g., GalileoScorers.correctness)
 *                  - Metric objects with name and optional version
 *                  - LocalMetricConfig objects for client-side scoring
 *                  - String names of metrics
 * @returns A promise that resolves to a tuple containing:
 *          - Array of ScorerConfig objects for server-side metrics
 *          - Array of LocalMetricConfig objects for client-side metrics
 * @throws Error if any specified metrics are unknown or don't exist in Galileo
 *
 * @example
 * ```typescript
 * const [scorerConfigs, localMetrics] = await createMetricConfigs(
 *   'project-123',
 *   'log-stream-456',
 *   [
 *     GalileoScorers.correctness,
 *     GalileoScorers.completeness,
 *     'toxicity',
 *     { name: 'custom_metric', version: 2 }
 *   ]
 * );
 * ```
 */
export const createMetricConfigs = async (
  projectId: string,
  runId: string,
  metrics: (GalileoScorers | Metric | LocalMetricConfig | string)[]
): Promise<[ScorerConfig[], LocalMetricConfig[]]> => {
  const metricsInstance = new Metrics();
  return await metricsInstance.createMetricConfigs(projectId, runId, metrics);
};

/**
 * Populates local metrics on a trace or span by computing scores client-side.
 *
 * This function recursively processes child spans and applies aggregator functions
 * when applicable.
 *
 * @param step - The trace or span to populate metrics on
 * @param localMetrics - List of local metric configurations to apply
 */
export const populateLocalMetrics = (
  step: Trace | Span,
  localMetrics: LocalMetricConfig[]
): void => {
  const metrics = new Metrics();
  metrics.populateLocalMetrics(step, localMetrics);
};<|MERGE_RESOLUTION|>--- conflicted
+++ resolved
@@ -96,14 +96,9 @@
     description = '',
     tags = [],
     timeoutMs,
-<<<<<<< HEAD
     pollIntervalMs,
     required_metrics
   }: CreateCustomCodeMetricParams): Promise<ScorerVersion> {
-=======
-    pollIntervalMs
-  }: CreateCustomCodeMetricParams): Promise<BaseScorerVersionResponse> {
->>>>>>> 2a13937c
     console.log(`Creating custom code metric: ${name}`);
 
     // Read the code file
