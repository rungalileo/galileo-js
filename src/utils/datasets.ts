--- conflicted
+++ resolved
@@ -1,10 +1,5 @@
-<<<<<<< HEAD
-import { DatasetRow, GalileoApiClient } from '../api-client';
+import { GalileoApiClient, DatasetRow } from '../api-client';
 import { Dataset, DatasetAppendRow } from '../types/dataset.types';
-=======
-import { GalileoApiClient, DatasetRow } from '../api-client';
-import { Dataset } from '../types/dataset.types';
->>>>>>> 04245504
 import { existsSync, PathLike, writeFileSync } from 'fs';
 import { tmpdir } from 'os';
 import { join } from 'path';
