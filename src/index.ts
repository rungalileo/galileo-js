--- conflicted
+++ resolved
@@ -6,16 +6,12 @@
 import { GalileoApiClient } from './api-client';
 import {
   GalileoScorers,
-<<<<<<< HEAD
   RootType,
   LLMExportFormat,
-  LogRecordsTextFilter
+  LogRecordsTextFilter,
+  Metric,
+  LocalMetricConfig
 } from './types';
-=======
-  LocalMetricConfig,
-  Metric
-} from './types/metrics.types';
->>>>>>> b5aee627
 import {
   addRowsToDataset,
   createDataset,
@@ -28,17 +24,13 @@
   getDatasetMetadata,
   extendDataset
 } from './utils/datasets';
-<<<<<<< HEAD
 import { getMetrics, getTraces, getSpans, getSessions } from './utils/search';
 import { exportRecords } from './utils/export';
-import { createCustomLlmMetric, deleteMetric } from './utils/metrics';
-=======
 import {
   createCustomLlmMetric,
   deleteMetric,
   createMetricConfigs
 } from './utils/metrics';
->>>>>>> b5aee627
 import {
   getJobProgress,
   getScorerJobs,
@@ -85,14 +77,11 @@
   GalileoLogger,
   GalileoCallback,
   GalileoScorers,
-<<<<<<< HEAD
+  Metric,
+  LocalMetricConfig,
   RootType,
   LLMExportFormat,
   LogRecordsTextFilter,
-=======
-  Metric,
-  LocalMetricConfig,
->>>>>>> b5aee627
   // OpenAI
   wrapOpenAI,
   // Datasets
@@ -136,7 +125,7 @@
   // Metrics
   createCustomLlmMetric,
   deleteMetric,
-<<<<<<< HEAD
+  createMetricConfigs,
   getMetrics,
   // Jobs
   getJobProgress,
@@ -151,7 +140,4 @@
   updateScorerSettings,
   // Scorers
   getScorers
-=======
-  createMetricConfigs
->>>>>>> b5aee627
 };