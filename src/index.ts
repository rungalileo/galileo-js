import GalileoEvaluateApiClient from './evaluate/api-client';
import GalileoEvaluateWorkflow from './evaluate/workflow';
import GalileoObserveApiClient from './observe/api-client';
import GalileoObserveCallback from './observe/callback';
import GalileoObserveWorkflow from './observe/workflow';
import { GalileoApiClient } from './api-client';
import {
  getDatasets,
  createDataset,
  getDatasetContent,
  getDataset
} from './utils/datasets';
import {
  createPromptTemplate,
  getPromptTemplates
} from './utils/prompt-templates';
import { getProjects, createProject, getProject } from './utils/projects';
import {
  getLogStreams,
  createLogStream,
  getLogStream
} from './utils/log-streams';
import {
  getExperiments,
  createExperiment,
  getExperiment,
  runExperiment
} from './utils/experiments';
import { getScorers } from './utils/scorers';
import { GalileoLogger } from './utils/galileo-logger';
import { init, flush } from './singleton';
import { log } from './wrappers';
import { wrapOpenAI } from './openai';
export {
  // Legacy clients
  GalileoObserveApiClient,
  GalileoObserveCallback,
  GalileoObserveWorkflow,
  GalileoEvaluateApiClient,
  GalileoEvaluateWorkflow,
  // Galileo 2.0 client and methods
  GalileoApiClient,
  getExperiments,
  createExperiment,
  getExperiment,
  runExperiment,
  GalileoLogger,
  wrapOpenAI,
  // Datasets
  getDatasets,
  createDataset,
  getDatasetContent,
  getDataset,
  // Prompt templates
  getPromptTemplates,
  createPromptTemplate,
  // Projects
  getProjects,
  createProject,
  getProject,
  // Log streams
  getLogStreams,
  createLogStream,
  getLogStream,
<<<<<<< HEAD
  getScorers,
=======
  // Logging
>>>>>>> 04245504
  log,
  init,
  flush
};<|MERGE_RESOLUTION|>--- conflicted
+++ resolved
@@ -26,7 +26,6 @@
   getExperiment,
   runExperiment
 } from './utils/experiments';
-import { getScorers } from './utils/scorers';
 import { GalileoLogger } from './utils/galileo-logger';
 import { init, flush } from './singleton';
 import { log } from './wrappers';
@@ -40,10 +39,6 @@
   GalileoEvaluateWorkflow,
   // Galileo 2.0 client and methods
   GalileoApiClient,
-  getExperiments,
-  createExperiment,
-  getExperiment,
-  runExperiment,
   GalileoLogger,
   wrapOpenAI,
   // Datasets
@@ -54,6 +49,11 @@
   // Prompt templates
   getPromptTemplates,
   createPromptTemplate,
+  // Experiments
+  getExperiments,
+  createExperiment,
+  getExperiment,
+  runExperiment,
   // Projects
   getProjects,
   createProject,
@@ -62,11 +62,7 @@
   getLogStreams,
   createLogStream,
   getLogStream,
-<<<<<<< HEAD
-  getScorers,
-=======
   // Logging
->>>>>>> 04245504
   log,
   init,
   flush
