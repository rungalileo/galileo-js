--- conflicted
+++ resolved
@@ -37,7 +37,6 @@
   | string[]
   | Record<string, string>[]
   | Message[];
-<<<<<<< HEAD
 
 export type RetrieverStepAllowedOutputType =
   | string
@@ -61,27 +60,6 @@
   modelConfig?: Record<string, any>;
   tags?: string[];
   metrics: Metrics = {};
-=======
-
-export type RetrieverStepAllowedOutputType =
-  | string[]
-  | Record<string, string>[]
-  | Document[];
-
-// Base classes
-export class BaseStep {
-  type: NodeType = NodeType.workflow;
-  input: StepIOType;
-  output: StepIOType = '';
-  name: string = '';
-  createdAtNs: number = Date.now() * 1000000; // Convert to nanoseconds
-  durationNs: number = 0;
-  metadata: Record<string, string> = {};
-  statusCode?: number;
-  groundTruth?: string;
-  modelConfig?: Record<string, any>;
-  tags?: string[];
-  metrics: Metrics = {};
 
   constructor(data: {
     type?: NodeType;
@@ -325,7 +303,6 @@
 
 export class WorkflowStep extends StepWithChildren {
   type: NodeType = NodeType.workflow;
->>>>>>> 3533bb6c
 
   constructor(data: {
     type?: NodeType;
@@ -337,51 +314,6 @@
     metadata?: Record<string, string>;
     statusCode?: number;
     groundTruth?: string;
-<<<<<<< HEAD
-    tags?: string[];
-  }) {
-    this.type = data.type || NodeType.workflow;
-    this.input = data.input;
-    this.output = data.output !== undefined ? data.output : '';
-    this.name = data.name || data.type || NodeType.workflow;
-    this.createdAtNs =
-      data.createdAtNs !== undefined ? data.createdAtNs : Date.now() * 1000000;
-    this.durationNs = data.durationNs !== undefined ? data.durationNs : 0;
-    this.metadata = data.metadata || {};
-    this.statusCode = data.statusCode;
-    this.groundTruth = data.groundTruth;
-    this.tags = data.tags || [];
-
-    // Validate serializable
-    this.validateInputOutputSerializable(this.input);
-    this.validateInputOutputSerializable(this.output);
-  }
-
-  validateInputOutputSerializable(val: StepIOType): StepIOType {
-    // Make sure we can serialize input/output to JSON string
-    JSON.stringify(val);
-    return val;
-  }
-
-  toJSON(): Record<string, any> {
-    return {
-      type: this.type,
-      input: this.input,
-      output: this.output,
-      name: this.name,
-      created_at_ns: this.createdAtNs,
-      duration_ns: this.durationNs,
-      metadata: this.metadata,
-      status_code: this.statusCode,
-      ground_truth: this.groundTruth
-    };
-  }
-}
-
-export abstract class BaseStepWithChildren extends BaseStep {
-  abstract children(): BaseStep[];
-}
-=======
     steps?: AWorkflowStep[];
     parent?: StepWithChildren;
   }) {
@@ -545,5 +477,4 @@
   | LlmStep
   | RetrieverStep
   | ToolStep
-  | AgentStep;
->>>>>>> 3533bb6c
+  | AgentStep;